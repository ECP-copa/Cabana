--- conflicted
+++ resolved
@@ -349,9 +349,6 @@
 /*!
   \brief Migrate data from one uniquely-owned decomposition to another
   uniquely-owned decomposition, using the bounds and periodic boundaries of the
-<<<<<<< HEAD
-  grid to determine which particles should be moved. Separate AoSoA
-=======
   grid to determine which particles should be moved. In-place variant.
 
   \tparam LocalGridType LocalGrid type.
@@ -382,9 +379,8 @@
 //---------------------------------------------------------------------------//
 /*!
   \brief Migrate data from one uniquely-owned decomposition to another
-  uniquely-owned decomposition, using the bounds and periodic boundaries of a
-  Cajita grid to determine which particles should be moved. Separate AoSoA
->>>>>>> e54962a7
+  uniquely-owned decomposition, using the bounds and periodic boundaries of the
+  grid to determine which particles should be moved. Separate AoSoA
   variant.
 
   \tparam LocalGridType LocalGrid type.
