--- conflicted
+++ resolved
@@ -72,48 +72,6 @@
     ArrayOp::assign( *lhs, 0.0, Own() );
 
     HYPRE_Init();
-<<<<<<< HEAD
-
-    // Create a solver.
-    auto solver = createHypreStructuredSolver<double, MemorySpace>(
-        solver_type, *vector_layout );
-
-    // Create a 5-point 2d laplacian stencil.
-    std::vector<std::array<int, 2>> stencil = {
-        { 0, 0 }, { -1, 0 }, { 1, 0 }, { 0, -1 }, { 0, 1 } };
-    solver->setMatrixStencil( stencil );
-
-    // Create the matrix entries. The stencil is defined over cells.
-    auto matrix_entry_layout = createArrayLayout( local_mesh, 5, Cell() );
-    auto matrix_entries = createArray<double, MemorySpace>(
-        "matrix_entries", matrix_entry_layout );
-    auto entry_view = matrix_entries->view();
-    Kokkos::parallel_for(
-        "fill_matrix_entries",
-        createExecutionPolicy( owned_space, TEST_EXECSPACE() ),
-        KOKKOS_LAMBDA( const int i, const int j ) {
-            entry_view( i, j, 0 ) = 4.0;
-            entry_view( i, j, 1 ) = -1.0;
-            entry_view( i, j, 2 ) = -1.0;
-            entry_view( i, j, 3 ) = -1.0;
-            entry_view( i, j, 4 ) = -1.0;
-        } );
-
-    solver->setMatrixValues( *matrix_entries );
-
-    // Set the tolerance.
-    solver->setTolerance( 1.0e-9 );
-
-    // Set the maximum iterations.
-    solver->setMaxIter( 2000 );
-
-    // Set the print level.
-    solver->setPrintLevel( 1 );
-
-    // Create a preconditioner.
-    if ( "none" != precond_type )
-=======
->>>>>>> 8a32cbfb
     {
         // Create a solver.
         auto solver = createHypreStructuredSolver<double, MemorySpace>(
@@ -246,92 +204,6 @@
                   j < owned_space.max( Dim::J ); ++j )
                 EXPECT_FLOAT_EQ( lhs_host( i, j, 0 ), lhs_ref_host( i, j, 0 ) );
     }
-<<<<<<< HEAD
-
-    // Setup the problem.
-    solver->setup();
-
-    // Solve the problem.
-    solver->solve( *rhs, *lhs );
-
-    // Create a solver reference for comparison.
-    auto lhs_ref = createArray<double, MemorySpace>( "lhs_ref", vector_layout );
-    ArrayOp::assign( *lhs_ref, 0.0, Own() );
-
-    auto ref_solver =
-        createReferenceConjugateGradient<double, MemorySpace>( *vector_layout );
-    ref_solver->setMatrixStencil( stencil );
-    const auto& ref_entries = ref_solver->getMatrixValues();
-    auto matrix_view = ref_entries.view();
-    auto global_space = local_mesh->indexSpace( Own(), Cell(), Global() );
-    int ncell_i = global_grid->globalNumEntity( Cell(), Dim::I );
-    int ncell_j = global_grid->globalNumEntity( Cell(), Dim::J );
-    Kokkos::parallel_for(
-        "fill_ref_entries",
-        createExecutionPolicy( owned_space, TEST_EXECSPACE() ),
-        KOKKOS_LAMBDA( const int i, const int j ) {
-            int gi = i + global_space.min( Dim::I ) - owned_space.min( Dim::I );
-            int gj = j + global_space.min( Dim::J ) - owned_space.min( Dim::J );
-            matrix_view( i, j, 0 ) = 4.0;
-            matrix_view( i, j, 1 ) = ( gi > 0 ) ? -1.0 : 0.0;
-            matrix_view( i, j, 2 ) = ( gi < ncell_i - 1 ) ? -1.0 : 0.0;
-            matrix_view( i, j, 3 ) = ( gj > 0 ) ? -1.0 : 0.0;
-            matrix_view( i, j, 4 ) = ( gj < ncell_j - 1 ) ? -1.0 : 0.0;
-        } );
-
-    std::vector<std::array<int, 2>> diag_stencil = { { 0, 0 } };
-    ref_solver->setPreconditionerStencil( diag_stencil );
-    const auto& preconditioner_entries = ref_solver->getPreconditionerValues();
-    auto preconditioner_view = preconditioner_entries.view();
-    Kokkos::parallel_for(
-        "fill_preconditioner_entries",
-        createExecutionPolicy( owned_space, TEST_EXECSPACE() ),
-        KOKKOS_LAMBDA( const int i, const int j ) {
-            preconditioner_view( i, j, 0 ) = 1.0 / 4.0;
-        } );
-
-    ref_solver->setTolerance( 1.0e-11 );
-    ref_solver->setPrintLevel( 1 );
-    ref_solver->setup();
-    ref_solver->solve( *rhs, *lhs_ref );
-
-    // Check the results.
-    auto lhs_host =
-        Kokkos::create_mirror_view_and_copy( Kokkos::HostSpace(), lhs->view() );
-    auto lhs_ref_host = Kokkos::create_mirror_view_and_copy(
-        Kokkos::HostSpace(), lhs_ref->view() );
-    for ( int i = owned_space.min( Dim::I ); i < owned_space.max( Dim::I );
-          ++i )
-        for ( int j = owned_space.min( Dim::J ); j < owned_space.max( Dim::J );
-              ++j )
-            EXPECT_FLOAT_EQ( lhs_host( i, j, 0 ), lhs_ref_host( i, j, 0 ) );
-
-    // Setup the problem again. We would need to do this if we changed the
-    // matrix entries.
-    solver->setup();
-
-    // Solve the problem again
-    ArrayOp::assign( *rhs, 2.0, Own() );
-    ArrayOp::assign( *lhs, 0.0, Own() );
-    solver->solve( *rhs, *lhs );
-
-    // Compute another reference solution.
-    ArrayOp::assign( *lhs_ref, 0.0, Own() );
-    ref_solver->solve( *rhs, *lhs_ref );
-
-    // Check the results again
-    lhs_host =
-        Kokkos::create_mirror_view_and_copy( Kokkos::HostSpace(), lhs->view() );
-    lhs_ref_host = Kokkos::create_mirror_view_and_copy( Kokkos::HostSpace(),
-                                                        lhs_ref->view() );
-    for ( int i = owned_space.min( Dim::I ); i < owned_space.max( Dim::I );
-          ++i )
-        for ( int j = owned_space.min( Dim::J ); j < owned_space.max( Dim::J );
-              ++j )
-            EXPECT_FLOAT_EQ( lhs_host( i, j, 0 ), lhs_ref_host( i, j, 0 ) );
-
-=======
->>>>>>> 8a32cbfb
     HYPRE_Finalize();
 }
 
