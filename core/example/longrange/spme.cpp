--- conflicted
+++ resolved
@@ -807,11 +807,8 @@
 
     total_energy = Ur + Uk + Uself + Udip;
 
-<<<<<<< HEAD
     //Now, compute forces on each particle
     
-    //FFT on Qktest
-    //
     //For each particle
     //
     //loop through each mesh point
@@ -825,9 +822,6 @@
     //Fx += q*(deriv_Bx)*By*Bz*Qktest[meshpoint]
     //Fy += q*(deriv_By)*Bx*Bz*Qktest[meshpoint]
     //Fz += q*(deriv_Bz)*Bx*By*Qktest[meshpoint]
-    //
-    //
-    //
     auto gather_f = KOKKOS_LAMBDA( const int pidx )
     {
         double xdist, ydist, zdist, closestpart, sign;
@@ -899,6 +893,7 @@
     Kokkos::parallel_for( Kokkos::RangePolicy<ExecutionSpace>( 0, n_max ), 
                           gather_f );
     /*
+    //Diagnostics for debugging
     for ( size_t pidx = 0; pidx < n_max; ++pidx ) 
     {
         std::cout << f( pidx, 0 ) << ", " << f( pidx, 1 ) <<  ", " << f( pidx, 2 ) << std::endl;
@@ -907,13 +902,11 @@
     {
         std::cout << Qktest[idx][0] << std::endl;
     }*/
-=======
     std::cout << "SPME (real-space): " << Ur << std::endl;
     std::cout << "SPME (k-space):    " << Uk << std::endl;
     std::cout << "SPME (self):       " << Uself << std::endl;
     std::cout << "SPME (dipole):     " << Udip << std::endl;
     std::cout << "SPME (total):      " << total_energy << std::endl;
->>>>>>> fa849e87
 
 #ifndef Cabana_ENABLE_Cuda
     fftw_cleanup();
