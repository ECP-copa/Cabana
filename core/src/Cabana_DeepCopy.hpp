/****************************************************************************
 * Copyright (c) 2018-2021 by the Cabana authors                            *
 * All rights reserved.                                                     *
 *                                                                          *
 * This file is part of the Cabana library. Cabana is distributed under a   *
 * BSD 3-clause license. For the licensing terms see the LICENSE file in    *
 * the top-level directory.                                                 *
 *                                                                          *
 * SPDX-License-Identifier: BSD-3-Clause                                    *
 ****************************************************************************/

#ifndef CABANA_DEEPCOPY_HPP
#define CABANA_DEEPCOPY_HPP

#include <Cabana_AoSoA.hpp>
#include <Cabana_Slice.hpp>
#include <impl/Cabana_TypeTraits.hpp>

#include <Kokkos_Core.hpp>
#include <Kokkos_ExecPolicy.hpp>

#include <exception>
#include <type_traits>

#include <cassert>

namespace Cabana
{
//---------------------------------------------------------------------------//
/*!
  \brief Allocate a mirror of the given AoSoA in the given space.
 */
template <class Space, class SrcAoSoA>
inline AoSoA<typename SrcAoSoA::member_types, Space, SrcAoSoA::vector_length>
create_mirror(
    const Space&, const SrcAoSoA& src,
    typename std::enable_if<
        ( !std::is_same<typename SrcAoSoA::memory_space,
                        typename Space::memory_space>::value )>::type* = 0 )
{
    static_assert( is_aosoa<SrcAoSoA>::value,
                   "create_mirror() requires an AoSoA" );
    return AoSoA<typename SrcAoSoA::member_types, Space,
                 SrcAoSoA::vector_length>(
        std::string( src.label() ).append( "_mirror" ), src.size() );
}

//---------------------------------------------------------------------------//
/*!
  \brief Create a mirror view of the given AoSoA in the given space. Same
  space specialization returns the input AoSoA.

  \note Memory allocation will only occur if the requested mirror memory space
  is different from that of the input AoSoA. If they are the same, the
  original AoSoA (e.g. a view of that AoSoA) is returned.
 */
template <class Space, class SrcAoSoA>
inline SrcAoSoA create_mirror_view(
    const Space&, const SrcAoSoA& src,
    typename std::enable_if<
        ( std::is_same<typename SrcAoSoA::memory_space,
                       typename Space::memory_space>::value )>::type* = 0 )
{
    static_assert( is_aosoa<SrcAoSoA>::value,
                   "create_mirror_view() requires an AoSoA" );
    return src;
}

//---------------------------------------------------------------------------//
/*!
  \brief Create a mirror view of the given AoSoA in the given memory space.
  Different space specialization allocates a new AoSoA.

  \note Memory allocation will only occur if the requested mirror
  memory space is different from that of the input AoSoA. If they are the
  same, the original AoSoA (e.g. a view of that AoSoA) is returned.
 */
template <class Space, class SrcAoSoA>
inline AoSoA<typename SrcAoSoA::member_types, Space, SrcAoSoA::vector_length>
create_mirror_view(
    const Space& space, const SrcAoSoA& src,
    typename std::enable_if<
        ( !std::is_same<typename SrcAoSoA::memory_space,
                        typename Space::memory_space>::value )>::type* = 0 )
{
    static_assert( is_aosoa<SrcAoSoA>::value,
                   "create_mirror_view() requires an AoSoA" );
    return create_mirror( space, src );
}

//---------------------------------------------------------------------------//
/*!
  \brief Create a mirror view of the given AoSoA in the given memory space and
  copy the contents of the input AoSoA. Same space specialization returns the
  input AoSoA.

  \note Memory allocation will only occur if the requested mirror memory space
  is different from that of the input AoSoA. If they are the same, the
  original AoSoA (e.g. a view of that AoSoA) is returned.
 */
template <class Space, class SrcAoSoA>
inline SrcAoSoA create_mirror_view_and_copy(
    const Space&, const SrcAoSoA& src,
    typename std::enable_if<
        ( std::is_same<typename SrcAoSoA::memory_space,
                       typename Space::memory_space>::value )>::type* = 0 )
{
    static_assert( is_aosoa<SrcAoSoA>::value,
                   "create_mirror_view_and_copy() requires an AoSoA" );
    return src;
}

//---------------------------------------------------------------------------//
/*!
  \brief Create a mirror of the given AoSoA in the given memory space and deep
  copy the AoSoA into the mirror. Different space specialization allocates a
  new AoSoA and performs the deep copy.

  \note Memory allocation will only occur if the requested mirror
  memory space is different from that of the input AoSoA. If they are the
  same, the original AoSoA (e.g. a view of that AoSoA) is returned.
 */
template <class Space, class SrcAoSoA>
inline AoSoA<typename SrcAoSoA::member_types, Space, SrcAoSoA::vector_length>
create_mirror_view_and_copy(
    const Space& space, const SrcAoSoA& src,
    typename std::enable_if<
        ( !std::is_same<typename SrcAoSoA::memory_space,
                        typename Space::memory_space>::value )>::type* = 0 )
{
    static_assert( is_aosoa<SrcAoSoA>::value,
                   "create_mirror_view_and_copy() requires an AoSoA" );

    auto dst = create_mirror( space, src );

    Kokkos::Impl::DeepCopy<typename Space::memory_space,
                           typename SrcAoSoA::memory_space>(
        dst.data(), src.data(),
        src.numSoA() * sizeof( typename SrcAoSoA::soa_type ) );

    return dst;
}

//---------------------------------------------------------------------------//
/*!
  \brief Deep copy data between compatible AoSoA objects.

  \param dst The destination for the copied data.

  \param src The source of the copied data.

  Only AoSoA objects with the same set of member data types and size may be
  copied.
*/
template <class DstAoSoA, class SrcAoSoA>
inline void
<<<<<<< HEAD
deep_copy( DstAoSoA &dst, const SrcAoSoA &src, // bool async = false,
=======
deep_copy( DstAoSoA& dst, const SrcAoSoA& src,
>>>>>>> 592070e2
           typename std::enable_if<( is_aosoa<DstAoSoA>::value &&
                                     is_aosoa<SrcAoSoA>::value )>::type* = 0 )
{
    using dst_type = DstAoSoA;
    using src_type = SrcAoSoA;
    using dst_memory_space = typename dst_type::memory_space;
    using src_memory_space = typename src_type::memory_space;
    using dst_soa_type = typename dst_type::soa_type;
    using src_soa_type = typename src_type::soa_type;

    // Check that the data types are the same.
    static_assert(
        std::is_same<typename dst_type::member_types,
                     typename src_type::member_types>::value,
        "Attempted to deep copy AoSoA objects of different member types" );

    // Check for the same number of values.
    if ( dst.size() != src.size() )
    {
        throw std::runtime_error(
            "Attempted to deep copy AoSoA objects of different sizes" );
    }

    // Get the pointers to the beginning of the data blocks.
    void* dst_data = dst.data();
    const void* src_data = src.data();

    // Return if both pointers are null.
    if ( dst_data == nullptr && src_data == nullptr )
    {
        return;
    }

    // Get the number of SoA's in each object.
    auto dst_num_soa = dst.numSoA();
    auto src_num_soa = src.numSoA();

    // Return if the AoSoA memory occupies the same space.
    if ( ( dst_data == src_data ) && ( dst_num_soa * sizeof( dst_soa_type ) ==
                                       src_num_soa * sizeof( src_soa_type ) ) )
    {
        return;
    }

    // If the inner array size is the same and both AoSoAs have the same number
    // of values then we can do a byte-wise copy directly.
    if ( std::is_same<dst_soa_type, src_soa_type>::value )
    {
        /*
#ifdef __CUDA_ARCH__
        if ( async )
        {
            std::cout << __FILE__ << ":" << __LINE__ << " => Async copy "
                      << std::endl;
            Kokkos::Impl::DeepCopyAsyncCuda(
                dst_data, src_data, dst_num_soa * sizeof( dst_soa_type ) );
        }
        else
        {
            Kokkos::Impl::DeepCopy<dst_memory_space, src_memory_space>(
                dst_data, src_data, dst_num_soa * sizeof( dst_soa_type ) );
        }
#else
        */
        Kokkos::Impl::DeepCopy<dst_memory_space, src_memory_space>(
            dst_data, src_data, dst_num_soa * sizeof( dst_soa_type ) );
        //#endif
    }

    // Otherwise copy the data element-by-element because the data layout is
    // different.
    else
    {
        // Create an AoSoA in the destination space with the same data layout
        // as the source.
        auto src_copy_on_dst = create_mirror_view_and_copy(
            typename dst_type::memory_space(), src );

        // Copy via tuples.
        auto copy_func = KOKKOS_LAMBDA( const std::size_t i )
        {
            dst.setTuple( i, src_copy_on_dst.getTuple( i ) );
        };
        Kokkos::RangePolicy<typename dst_type::execution_space> exec_policy(
            0, dst.size() );
        Kokkos::parallel_for( "Cabana::deep_copy", exec_policy, copy_func );
        Kokkos::fence();
    }
}

//---------------------------------------------------------------------------//
/*!
  \brief Fill an AoSoA with a tuple.

  \param aosoa The AoSoA to fill.

  \param tuple The tuple to assign. All AoSoA elements will be assigned this
  value.
*/
template <class AoSoA_t>
inline void deep_copy( AoSoA_t& aosoa,
                       const typename AoSoA_t::tuple_type& tuple )
{
    static_assert( is_aosoa<AoSoA_t>::value,
                   "Only AoSoAs can be assigned tuples" );
    auto assign_func = KOKKOS_LAMBDA( const std::size_t i )
    {
        aosoa.setTuple( i, tuple );
    };
    Kokkos::RangePolicy<typename AoSoA_t::execution_space> exec_policy(
        0, aosoa.size() );
    Kokkos::parallel_for( "Cabana::deep_copy", exec_policy, assign_func );
    Kokkos::fence();
}

//---------------------------------------------------------------------------//
/*!
  \brief Deep copy data between compatible Slice objects.

  \param dst The destination for the copied data.

  \param src The source of the copied data.

  Only Slice objects with the same set of member data types and size may be
  copied.
*/
template <class DstSlice, class SrcSlice>
inline void
deep_copy( DstSlice& dst, const SrcSlice& src,
           typename std::enable_if<( is_slice<DstSlice>::value &&
                                     is_slice<SrcSlice>::value )>::type* = 0 )
{
    using dst_type = DstSlice;
    using src_type = SrcSlice;

    // Check that the data types are the same.
    static_assert(
        std::is_same<typename dst_type::value_type,
                     typename src_type::value_type>::value,
        "Attempted to deep copy Slice objects of different value types" );

    // Check that the element dimensions are the same.
    static_assert( SrcSlice::view_layout::D0 == SrcSlice::view_layout::D0,
                   "Slice dimension 0 is different" );
    static_assert( SrcSlice::view_layout::D1 == SrcSlice::view_layout::D1,
                   "Slice dimension 1 is different" );
    static_assert( SrcSlice::view_layout::D2 == SrcSlice::view_layout::D2,
                   "Slice dimension 2 is different" );
    static_assert( SrcSlice::view_layout::D3 == SrcSlice::view_layout::D3,
                   "Slice dimension 3 is different" );
    static_assert( SrcSlice::view_layout::D4 == SrcSlice::view_layout::D4,
                   "Slice dimension 4 is different" );
    static_assert( SrcSlice::view_layout::D5 == SrcSlice::view_layout::D5,
                   "Slice dimension 5 is different" );

    // Check for the same number of elements.
    if ( dst.size() != src.size() )
    {
        throw std::runtime_error(
            "Attempted to deep copy Slice objects of different sizes" );
    }

    // Get the pointers to the beginning of the data blocks.
    auto dst_data = dst.data();
    const auto src_data = src.data();

    // Return if both pointers are null.
    if ( dst_data == nullptr && src_data == nullptr )
    {
        return;
    }

    // Get the number of SoA's in each object.
    auto dst_num_soa = dst.numSoA();
    auto src_num_soa = src.numSoA();

    // Return if the slice memory occupies the same space.
    if ( ( dst_data == src_data ) &&
         ( dst_num_soa * dst.stride( 0 ) == src_num_soa * src.stride( 0 ) ) )
    {
        return;
    }

    // Get the number of components in each slice element.
    std::size_t num_comp = 1;
    for ( std::size_t d = 2; d < dst.rank(); ++d )
        num_comp *= dst.extent( d );

    // Gather the slice data in a flat view in the source space and copy it to
    // the destination space.
    Kokkos::View<typename dst_type::value_type*,
                 typename dst_type::memory_space>
        gather_dst( "gather_dst", num_comp * dst.size() );
    {
        Kokkos::View<typename src_type::value_type*,
                     typename src_type::memory_space>
            gather_src( "gather_src", num_comp * src.size() );
        auto gather_func = KOKKOS_LAMBDA( const std::size_t i )
        {
            auto src_offset = SrcSlice::index_type::s( i ) * src.stride( 0 ) +
                              SrcSlice::index_type::a( i );
            for ( std::size_t n = 0; n < num_comp; ++n )
                gather_src( i * num_comp + n ) =
                    src_data[src_offset + SrcSlice::vector_length * n];
        };
        Kokkos::RangePolicy<typename src_type::execution_space> gather_policy(
            0, src.size() );
        Kokkos::parallel_for( "Cabana::deep_copy::gather", gather_policy,
                              gather_func );
        Kokkos::fence();
        Kokkos::deep_copy( gather_dst, gather_src );
    }

    // Scatter back into the destination slice from the gathered slice.
    auto scatter_func = KOKKOS_LAMBDA( const std::size_t i )
    {
        auto dst_offset = DstSlice::index_type::s( i ) * dst.stride( 0 ) +
                          DstSlice::index_type::a( i );
        for ( std::size_t n = 0; n < num_comp; ++n )
            dst_data[dst_offset + DstSlice::vector_length * n] =
                gather_dst( i * num_comp + n );
    };
    Kokkos::RangePolicy<typename dst_type::execution_space> scatter_policy(
        0, dst.size() );
    Kokkos::parallel_for( "Cabana::deep_copy::scatter", scatter_policy,
                          scatter_func );
    Kokkos::fence();
}

//---------------------------------------------------------------------------//
/*!
  \brief Fill a slice with a scalar.

  \param slice The slice to fill.

  \param scalar The scalar to assign. All slice elements will be assigned this
  value.
*/
template <class Slice_t>
inline void deep_copy( Slice_t& slice,
                       const typename Slice_t::value_type scalar )
{
    static_assert( is_slice<Slice_t>::value,
                   "Only slices can be assigned scalars" );
    Kokkos::deep_copy( slice.view(), scalar );
}

//---------------------------------------------------------------------------//

/**
 * @brief Copy a partial chunk from src into the destination array
 *
 * @param dst
 * @param src
 * @param start_from
 * @param end_from
 * @param start_to
 */
template <class DstAoSoA, class SrcAoSoA>
inline void deep_copy_partial_src(
    DstAoSoA &dst, const SrcAoSoA &src,
    // const int to_index,
    // TODO: the order of these params is questionable
    const int from_index, const int count,
    typename std::enable_if<( is_aosoa<DstAoSoA>::value &&
                              is_aosoa<SrcAoSoA>::value )>::type * = 0 )
{
    // TODO: this assumes you're trying to cross exec spaces (i.e partial copy
    // from CPU to GPU). You can likely do this faster and avoid data
    // duplication if that is not true
    // TODO: it might make sense to quick path this if start=0 and end=n

    // When trying to copy partial data across execution spaces using Kokkos,
    // you have to invoke a (potentially overly) complex pattern. You are not
    // allowed to cross execution spaces by copying subviews, so you have to
    // take great care (and pain!) to martial you data correctly. This
    // typically means you have to make local copies of the data of the correct
    // size, and copy those around. In this function, that will mean making an
    // AoSoA of type SrcAoSoA that is of reduced size, populating it, and then
    // invoking a Cabana::depp_copy (defined above). In the future there may be
    // a more elegant way to do this, but for now this is "safe". Typically
    // this creates extra memory overhead as we duplicate the copyable chunk in
    // the src memory space, which can be painful if we're using with src=GPU,
    // but luckily that is not the most common use-case.

    // Make AoSoA in src space to copy over

    assert( ( size_t )( from_index + count ) <= src.size() );

#ifdef CABANA_DEEPCOPY_SAFE
    SrcAoSoA src_partial( "deep_copy_partial src", count );
    std::cout << "Looping copy from 0 to " << src_partial.size()
              << " where src size is " << src.size() << std::endl;
    std::cout << "From index is " << from_index << " so pull from src is "
              << from_index << ".." << src_partial.size() + from_index
              << std::endl;

    // Populate it with data using a parallel for
    // TODO: this copy_func is borrow from above, so we could DRY
    auto copy_func = KOKKOS_LAMBDA( const std::size_t i )
    {
        src_partial.setTuple( i, src.getTuple( i + from_index ) );
    };

    Kokkos::RangePolicy<typename SrcAoSoA::execution_space> exec_policy(
        0, src_partial.size() );

    Kokkos::parallel_for( "Cabana::deep_copy", exec_policy, copy_func );
    Kokkos::fence();

    std::cout << "src particle size " << src_partial.size() << " dst size "
              << dst.size() << std::endl;

    assert( src_partial.size() == dst.size() );

    // It should now be safe to rely on existing deep copy, assuming dst is
    // sized the same as src_partial. If that is not true we need to apply the
    // same pattern on the other end

    bool async = 1; // TODO: this could be a template?
    Cabana::deep_copy( dst, src_partial, async );
    // Cabana::deep_copy( dst, src_partial );

#else
    std::cout << "CALLING KOKKOS IMPL SRC (loading buffer)" << std::endl;

    // Reach into Kokkos and use the impl to try and generate a memcopy
    using dst_memory_space = typename DstAoSoA::memory_space;
    using src_memory_space = typename SrcAoSoA::memory_space;
    using dst_soa_type = typename DstAoSoA::soa_type;

    assert( from_index % SrcAoSoA::vector_length == 0 );

    auto *src_pointer = src.data();
    // Move it along in chunks of SoAs
    src_pointer += ( from_index / SrcAoSoA::vector_length );

    // Count should be dst.numSoA()
    Kokkos::Impl::DeepCopy<dst_memory_space, src_memory_space>(
        dst.data(), src_pointer,
        ( count / SrcAoSoA::vector_length ) * sizeof( dst_soa_type ) );

#endif
}

// TODO: this can be DRYd with deep_copy_partial, but we need a
// way to denote if src or dst is the partial
/**
 * @brief Copy the full src array into a partial place in destination
 *
 * @param dst TODO
 * @param src
 * @param to_index
 * @param count
 * @param
 */
template <class DstAoSoA, class SrcAoSoA>
inline void deep_copy_partial_dst(
    DstAoSoA dst, const SrcAoSoA src,
    const int to_index, // TODO: the order of these params is questionable
    // const int from_index, // TODO: not honored
    const int count,
    typename std::enable_if<( is_aosoa<DstAoSoA>::value &&
                              is_aosoa<SrcAoSoA>::value )>::type * = 0 )
{
    std::cout << "About to do deep copy back to " << to_index << " .. "
              << count + to_index << std::endl;

    // Make AoSoA in dst space to copy over
    std::cout << "src size " << src.size() << std::endl;

#ifdef CABANA_DEEPCOPY_SAFE
    DstAoSoA dst_partial( "deep_copy_partial dst", count );

    std::cout << "dst partial size " << dst_partial.size() << std::endl;

    Cabana::deep_copy( dst_partial, src );
    Kokkos::fence();

    assert( count <= src.size() );
    assert( dst_partial.size() == src.size() );
    assert( to_index + count <= dst.size() );

    // Populate it with data using a parallel for
    auto copy_func = KOKKOS_LAMBDA( const std::size_t i )
    {
        dst.setTuple( i + to_index, dst_partial.getTuple( i ) );
    };

    Kokkos::RangePolicy<typename DstAoSoA::execution_space> exec_policy(
        0, dst_partial.size() );

    Kokkos::parallel_for( "Cabana::deep_copy", exec_policy, copy_func );
    Kokkos::fence();
#else
    std::cout << "CALLING KOKKOS IMPL DEST (unloading buffer)" << std::endl;
    // Reach into Kokkos and use the impl to try and generate a memcopy
    using dst_memory_space = typename DstAoSoA::memory_space;
    using src_memory_space = typename SrcAoSoA::memory_space;
    using src_soa_type = typename DstAoSoA::soa_type;

    auto *dst_pointer = dst.data();

    assert( to_index % DstAoSoA::vector_length == 0 );
    // Move it along in chunks of SoAs
    dst_pointer += ( to_index / DstAoSoA::vector_length );

    std::cout << "copy " << count << " to " << to_index << std::endl;
    std::cout << "Copy " << src.numSoA() * sizeof( src_soa_type )
              << " bytes from src " << src.data() << " to " << dst_pointer
              << std::endl;
    Kokkos::Impl::DeepCopy<dst_memory_space, src_memory_space>(
        dst_pointer, src.data(), src.numSoA() * sizeof( src_soa_type ) );
    std::cout << "... Done " << std::endl;

#endif
}

} // end namespace Cabana

#endif // end CABANA_DEEPCOPY_HPP<|MERGE_RESOLUTION|>--- conflicted
+++ resolved
@@ -154,11 +154,7 @@
 */
 template <class DstAoSoA, class SrcAoSoA>
 inline void
-<<<<<<< HEAD
-deep_copy( DstAoSoA &dst, const SrcAoSoA &src, // bool async = false,
-=======
 deep_copy( DstAoSoA& dst, const SrcAoSoA& src,
->>>>>>> 592070e2
            typename std::enable_if<( is_aosoa<DstAoSoA>::value &&
                                      is_aosoa<SrcAoSoA>::value )>::type* = 0 )
 {
